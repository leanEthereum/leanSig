--- conflicted
+++ resolved
@@ -363,16 +363,6 @@
         assert_ne!(arr2, arr3);
     }
 
-<<<<<<< HEAD
-    /// Test that `to_bytes()` output, when SSZ-encoded, equals direct SSZ encoding.
-    ///
-    /// This test verifies the critical equivalence guarantee:
-    /// `ssz_encode(object.to_bytes()) == object.as_ssz_bytes()`
-    ///
-    /// This ensures that custom clients can:
-    /// 1. Call `object.to_bytes()` to get canonical bytes
-    /// 2. Pass those bytes to their own SSZ encoder
-    /// 3. Get identical results to the reference SSZ implementation
     #[test]
     fn test_to_bytes_ssz_equivalence() {
         let mut rng = rand::rng();
@@ -390,13 +380,12 @@
             ssz_from_canonical, ssz_direct,
             "ssz_encode(to_bytes()) must equal as_ssz_bytes()"
         );
-=======
-    #[test]
+
+      #[test]
     fn test_bincode_no_size_prefix() {
         let config = bincode::config::standard().with_fixed_int_encoding();
         let arr = FieldArray([F::new(1), F::new(2), F::new(3)]);
         let encoded = bincode::serde::encode_to_vec(arr, config).unwrap();
         assert_eq!(encoded.len(), arr.len() * F::NUM_BYTES);
->>>>>>> e059aac2
     }
 }